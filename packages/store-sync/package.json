--- conflicted
+++ resolved
@@ -41,15 +41,11 @@
     "@latticexyz/store-cache": "workspace:*",
     "better-sqlite3": "^8.4.0",
     "debug": "^4.3.4",
-<<<<<<< HEAD
     "drizzle-orm": "^0.27.0",
     "kysely": "^0.26.1",
     "sql.js": "^1.8.0",
     "superjson": "^1.12.4",
-    "viem": "1.1.7"
-=======
     "viem": "1.3.0"
->>>>>>> eeb15cc0
   },
   "devDependencies": {
     "@types/better-sqlite3": "^7.6.4",
