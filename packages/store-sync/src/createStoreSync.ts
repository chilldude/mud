--- conflicted
+++ resolved
@@ -2,7 +2,6 @@
 import { Hex, TransactionReceipt } from "viem";
 import { SetRecordOperation, SyncOptions, SyncResult, TableWithRecords } from "./common";
 import { createBlockStream, blockRangeToLogs, groupLogsByBlockNumber } from "@latticexyz/block-logs-stream";
-<<<<<<< HEAD
 import {
   filter,
   map,
@@ -19,10 +18,7 @@
   shareReplay,
   combineLatest,
 } from "rxjs";
-=======
-import { filter, map, tap, mergeMap, from, concatMap, share, firstValueFrom } from "rxjs";
 import pRetry from "p-retry";
->>>>>>> 0d12db8c
 import { blockLogsToStorage } from "./blockLogsToStorage";
 import { debug as parentDebug } from "./debug";
 import { createIndexerClient } from "./trpc-indexer";
